/*
  Localizable.strings
  Code App

  Created by Ken Chung on 6/12/2020.
  
*/

"Welcome Message" =
"# Code App
##### **v1.3.6 (2022년 10월)**
#### 시작
[새 파일...](https://thebaselab.com/code/newfile)
[파일 열기...](https://thebaselab.com/code/openfile)
[폴더 열기...](https://thebaselab.com/code/openfolder)
[저장소 복제...](https://thebaselab.com/code/clone)

#### 지원
[문서](https://code.thebaselab.com)
[깃헙(GitHub)](https://github.com/thebaselab/codeapp)
[이메일(E-Mail)](mailto:support@thebaselab.com)
[트위터(Twitter)](https://twitter.com/thebaselab)
";

"Changelog.message" =
"
### v1.3.6 (2022년 10월)
- Node.js를 v16.17.0으로 업그레이드
- svelte에 대한 구문 강조 표시
- 새로운 편집기 테마
- 터미널 종료 신호를 적절하게 처리
- `code` 명령으로 디렉토리 열기 지원
- emmet이 작동하지 않는 버그 수정
### v1.3.5 (2022년 9월)
- UI 개선
- 탐색기에서 파일 이동 지원
- 원격 서버에서 파일 다운로드 지원
- git push를 위해 다른 리모컨을 선택하는 기능
### v1.3.4 (2022년 6월)
- SFTP에 대한 터미널 지원
- Fira 코드 및 사용자 정의 글꼴 지원
- 한국어 현지화
- 새로운 문서 웹사이트
- 일반 개선 사항
### v1.3.3 (2022년 5월)
- 오류 수정
### v1.3.2 (2022년 5월)
- 기존 사용자가 테마 기능에 접근할 수 없는 오류 수정
### v1.3.1 (2022년 5월)
- 오류 수정
- 이제 자바(Java)에서 사용자 정의 엔트리 클래스 사용 가능
- Code+ 소개 - 모든 사람에게 Code 앱을 제공하며, 모든 테마의 잠금을 해제할 수 있는 구독 서비스. 기존 사용자는 계속해서 앱에 대한 전체 권한을 가짐.
### v1.3.0 (2022년 5월)
- 원격 서버 지원(SFTP와 FTP)
- 동적 타입 지원
- 실점적 기능: 텍스트 파일에 대한 맞춤법 검사
### v1.2.13 (2022년 3월)
- iOS 15.4와의 호환성
- Node.js에 대한 국제화 지원(i18n)
### v1.2.12 (2022년 3월)
- 중대한 버그 수정
### v1.2.10 (2022년 3월)
- 사용자 정의 키보드 바로가기 키(단축키)
- 행 번호를 스와이프하여 텍스트 선택
- UI 개서
- 가끔 편집기가 로드되지 않는 문제 수정
- Node.js 16.13.2
### v1.2.9 (2022년 1월)
- 다음의 문제 수정
  - 유럽식 레이아웃 키보드에서 일부 키가 작동하지 않음 (#237)
  - `curl`이 작동하지 않음 (#330)
  - 기본 인수가 일부 npm 명령과 충돌 (#326)
### v1.2.8 (2021년 12월)
- 다음의 문제 수정
  - ssh-keygen으로 인해 터미널이 중단됨 (#314)
  - 편집기가 때때로 빈 화면을 표시
- 테라폼(Terraform)에 대한 구문 강죠 표시 추가 (#319)
### v1.2.7 (2021년 12월)
- 일반적인 개선
### v1.2.6 (2021년 9월)
- 최신 iOS 버전과의 호환성
- 기타 개선
### v1.2.5 (2021년 7월)
- 터미널(Terminal)
  - clang / clang++에 관한 몇 가지 문제 수정
### v1.2.4 (2021년 6월)
- 편집기
  - 마우스 또는 트랙패드를 통한 선택이 되지 않는 문제 수정
  - 타입스크립트(TypeScript) 정의를 4.2.4로 업데이트
- 인터페이스
  - 아이폰(iPhone)을 위한 새로운 컴팩트 사이드바 디자인
  - 편집기 탭 재정렬 기능
  - Xcode 테마의 가독성 향상
  - 컨텍스트 메뉴에서 파일 또는 폴더 복사 가능
- 성능
  - 파일 앱에서 SMB 프로토콜 드라이브를 열 때 성능 개선
- 깃(Git)
  - 다양한 원격 저장소에 대한 호환성 개선(Azure DevOps 등)
  - 인라인 변경 사항(Diff) 표시
  - 실험적인 Git CLI 도구(원격 작업은 아직 지원되지 않음)
- 터미널
  - 파일 경로 자동 완성
  - `code <file>`을 사용하여 편집기에서 코드 열기
- 런타임
  - Clang (`clang main.c`과 `./a.out`으로 C 프로그램 실행)
  - Clang++ (`clang++ main.cpp`과 `./a.out`으로 C++ 프로그램 실행)
  - PHP (`php`으로 PHP 프로그램 실행 및 `php -S localhost:<port>`으로 호스트 웹 서버 실행)

---

### v1.2.3 (2021년 4월)
- 편집기
  - 6 색상의 테마 추가
  - 읽기 전용 모드
  - Node.js에 대한 내장 타입
  - @types 정의 지원
- 탐색기
  - 다중 파일 검색
- 파이썬(Python) 런타임
  - Matplotlib, Pandas 모듈 내장
- 기타
  - UI 상태 복원
  - 독일어 지원
  - 오류 수정 및 기타 개선

---

### v1.2.1 (2021년 3월)
- Node.js 런타임
  - 오프라인 상태에서 자바스크립트 실행
  - npm 모듈 설치
  - 전역 자바스크립트(Javascript) 명령 설치 (tsc, prettier 등)
  - 새로운 터미널 명령: npm, npx, node
- 파이썬(Python) 3.9.2 런타임
  - 오프라인 상태에서 파이썬 실행
  - pip를 통한 모듈 설치
  - 전역 파이썬(Python) 명령 설치
  - 새로운 터미널 명령: pip, python, python3
- 편집기
  - `문제` 탭
  - 새로운 마크다운(Markdown) 스타일
  - 뷰(Vue)에 대한 구문 강조 표시
  - 고 주사율 디스플레이 장비에 대한 부드러운 스크롤 옵션
- 터미널
  - 밝은 색 구성표 제공
- 탐색기
  - 행 높이 축소
- 오류 수정

---

### v1.1.9 (2021년 2월)
- 언어
  - 더 빠른 실행
- 오류 수정

---

### v1.1.8 (2021년 2월)
- 편집기
  - TextMate 언어 문법 방식으로 변경(더 향상된 구문 강조)
  - 더 많은 언어 지원(Groovy, HLSL, Log, Makefile, Shaderlab, Fortran, Matlab)
  - 때때로 포인터가 클락하지 못하는 오류 수정
  - 새로운 키보드 툴바
- 형상 관리
  - 성능 및 안정성 향상
  - 스테이징(Staging) 변경
  - 브랜치(Branch) 변경
  - 분리 헤드(Detached head) 모드
  - 변경 사항 되돌리기
- 언어
  - 그루비(Groovy) 지원
- 터미널
  - SSH 지원
  - 오류 수정
- 탐색기
  - 사이드바를 닫더라도 디렉토리를 접어놓은 상태로 유지
  - 폴더 이름을 탭하여 폴더를 펼치는 기능
- 기타
  - 사이드바 너비 축소
  - 새로운 구문 강조 시스템을 위한 일시적인 테마 제거
  - 일시적인 JSON Intellisense 비활성

---

### v1.1.7 (2021년 1월)
- 편집기
  - 코드를 실행하거나 키보드를 사용하지 않을 때 변경 사항을 디스크에 기록
  - 간헐적으로 가상 키보드가 나타나지 않는 문제를 수정
- 형상 관리
  - 개인 저장소 복제 가능
  - 원격 저장소(Remote)로부터 푸시, 풀 및 동기화 가능
  - 복제한 저장소의 이름이 올바르게 지정되지 않는 문제 수정
- 터미널
  - 70개 이상의 리눅스 명령어 지원(ls, cd, nslookup 등)
  - 파이프, 명령 기록, 자동완성과 같이 Bash와 유사한 사용자 프리미티브(User Primitives)
  - 탭(Tab) 키를 눌러 사용 가능한 모든 명령을 보기
- 탐색기
  - 파일 및 디렉토리가 알파벳순으로 정렬
  - 점(.)으로 시작하는 파일이나 디렉토리는 기본적으로 숨김
  - 두 손가락 스와이프 제스처를 통한 항목 선택
- 기타
  - 이제 파일 앱 또는 다른 앱에서 코드 앱으로 파일을 열 수 있음
  - 이제 홈 화면에서 앱 아이콘을 길게 눌러 최근 문서를 표시
  - 오타 수정
";

"Send us an email" = "개발자에게 이메일 보내기";
"Open an issue on GitHub" = "깃헙(GitHub)에 이슈 생성하기";
"Clear console" = "콘솔 비우기";
"Kill Process" = "프로세스 종료";
"Sync" = "동기화";
"Synchronize Changes" = "변경 사항 동기화(깃(Git) 풀 및 푸시(Pull & Push))";
"You don't have any open editor." = "열린 편집기가 없습니다.";
"This will pull remote changes down to your local repository and then push local commits to the upstream branch. Conflicts will be merged and overriden by the local copy." = "이는 원격 서버의 변경 사항을 로컬 저장소로 풀(Pull)한 다음에 로컬 커밋(Commit)을 원격 서버로 푸시(Push)합니다. 충돌 사항이 있으면 로컬의 복사본으로 병합(Merge) 및 덮어쓰기를 합니다.";
<<<<<<< HEAD
"Remote Credentials (For Git pull, push and clone)" = "원격 서버 자격 증명(깃(Git) 풀, 푸시 및 복제(Pull, Push & Clone))";
=======
>>>>>>> 222a996b
"User Name" = "사용자 이름";
"Show hidden files" = "숨김 파일 표시";
"Erase" = "지우기";
"This will erase all user settings, including author identity and credentials." = "이는 작성자 ID 및 로그인 정보를 포함한 모든 사용자 설정을 지웁니다.";
"Erase all settings" = "모든 설정 지우기";
"Release Notes" = "릴리즈 노트";

"New File" = "새 파일";
"Open File" = "파일 열기";
"Open Editors" = "편집기 열기";
"EXPLORER" = "탐색기";
"SEARCH" = "검색";
"Search" = "검색";
"Results" = "결과";
"Search Text" = "텍스트 검색";
"Search File" = "파일 검색";
"Quick add" = "빠른 추가";
"Custom" = "사용자 정의";
"Where" = "경로";
"Current Folder" = "현재 폴더";
"Add File" = "파일 추가하기";
"INPUT" = "입력";
"PROBLEMS" = "문제";
"OUTPUT" = "출력";
"Options" = "옵션";
"Close All" = "모두 닫기";
"Preview in Safari" = "Safari에서 미리보기";
"Mini Map" = "미니맵";
"Line Numbers" = "행 번호";
"OTHERS" = "기타";
"Tab Size" = "탭 너비";

"Settings" = "설정";
"General" = "일반";
"Editor" = "편집기";
"Compiler" = "컴파일러";
"Accent" = "제목";
"Font Size" = "글꼴 크기";
"Editor Font Size" = "편집기 글꼴 크기";
"Terminal Font Size" = "터미널 글꼴 크기";
"Bracket Completion" = "괄호 자동 완성";
"Theme" = "테마";
"Rate Code App" = "Code App 평가하기";
"About" = "정보";
"Version" = "버전";

"Done" = "완료";

"Recent" = "최근 항목";
"Show in Files App" = "파일 앱에서 보기";
"Copy Relative Path" = "상대 경로 복사하기";
"Delete" = "삭제하기";
"Color Scheme" = "색 구성표";
"Dark Theme" = "어두운 테마";
"Dark Themes" = "어두운 테마들";
"Light Theme" = "밝은 테마";
"Light Themes" = "밝은 테마들";
"Text Wrap" = "줄바꿈";
"Render Whitespace" = "공백 표시";

"Share" = "공유";
"Rename" = "이름 바꾸기";
"Assign as workplace folder" = "작업 공간(Workplace) 폴더로 지정하기";
"Select for compare" = "비교를 위해 선택하기";
"Compare with selected" = "선택 항목과 비교하기";
"Version Control" = "형상 관리";
"Author Identity" = "작성자 정보";
"Authentication" = "자격 증명";
"Name" = "이름";
"Email address" = "이메일(E-Mail) 주소";
"Save" = "저장하기";
"Close Editor" = "편집기 닫기";
"Zoom in" = "확대하기";
"Zoom out" = "축소하기";
"Show Explorer" = "탐색기 보기";
"Show Search" = "검색 보기";
"Show Source Control" = "소스 제어 보기";
"User Settings" = "사용자 설정";
"Show Panel" = "패널 보기";
"Run Code" = "코드 실행하기";
"New Folder" = "새 폴더";

"The folder currently opened doesn't have a git repository." = "현재 열려 있는 폴더는 깃(Git) 저장소가 없습니다.";
"Example: https://github.com/thebaselab/codeapp.git" = "예: https://github.com/thebaselab/codeapp.git";
"Initialize Repository" = "저장소 초기화하기";
"Clone Repository" = "저장소 복제하기";
"TERMINAL" = "터미널";
"Keyboard Toolbar" = "키보드 툴바";
"Always Open In New Tab" = "항상 새 탭에서 열기";
"Changes" = "변경 사항";
"Message (⌘Enter to commit)" = "메시지(커밋하라면 ⌘Enter)";
"Staged Changes" = "변경 사항";
"No changes are made in the working directory." = "작업 디렉토리에 변경 사항이 없습니다.";
"Git checkout: Uncommitted Changes" = "깃(Git) 체크아웃: 커밋되지 않은 변경 사항";
"Uncommited changes will be lost. Do you wish to proceed?" = "커밋되지 않은 변경 사항은 사라집니다. 계속하시겠습니까?";
"No changes are made in this file" = "이 파일에는 변경 사항이 없습니다.";

"Smooth Scrolling" = "부드러운 스크롤";
"Stage All Changes" = "모든 변경사항 스테이지하기(Stage)";
"Push" = "푸시하기(Push)";
"Fetch" = "가져오기(Fetch)";

"Welcome" = "시작하기";
"Licenses" = "라이선스";
"Version" = "버전";
"Code App by thebaselab" = "thebaselab의 Code App";
"Themes" = "테마";
"Read-only Mode" = "읽기 전용 모드";
"Show Welcome Page" = "시작하기 화면 보기";
"UI State Restoration" = "UI 상태 복원";
"Open in Tab" = "탭으로 열기";
"Show Command in Terminal" = "터미널에서 명령 보기";
"Languages (Local)" = "프로그래밍 언어 (로컬)";
"Languages (Remote)" = "프로그래밍 언어 (원격)";
"Duplicate" = "복사하기";
"Console Font Size" = "콘솔 글꼴 크기";

"Custom Keyboard Shortcuts" = "키보드 바로가기 키(단축키) 사용자화";

"Remotes" = "원격 서버";
"You don't have any saved remote." = "저장한 원격 서버가 없습니다.";
"New remote" = "새 원격 서버";
"Address" = "주소";
"Port" = "포트(Port)";
"Username" = "사용자 이름";
"Password" = "암호";
"Use key authentication" = "키 인증 사용";
"Remember address" = "주소 기억하기";
"Connect" = "연결하기";
"Disconnect" = "연결 끊기";
"Current Remote" = "현재 원격 서버";
"Remember credentials" = "자격 증명 기억하기";
"Key passphrase" = "SSH 비밀키";
"Show public key" = "공개 키 보기";

"Expermimental Features" = "실험 기능(실험실)";
"Enable spell check in text files" = "텍스트 파일에서 맞춤법 검사 활성화";
"Spell checking on content changed" = "변경한 내용에 대해 맞춤법 검사";

"common.configure" = "";
"common.open_folder" = "폴더 열기";

"notification.source" = "원천: %@";

"subscription.codeplus" = "Code+";
"subscription.title %@" = "%@에의 12개월";
"subscription.message" = "모든 사람에게 Code를 제공하고 모든 테마를 잠금 해제하십시오. Code는 오픈 소스로 유지되며 모든 기존 기능은 계속 무료로 사용할 수 있습니다.";
"subscription.payment.description %@ %@" = "Code+는 %@부터 취소할 때까지 매년 %@ 자동으로 갱신됩니다.";
"subscription.payment.disallowed" = "기기가 결제를 허용하지 않도록 설정되었습니다.";
"subscription.join" = "Code+ 가입";
"terms_of_use" = "이용 약관";
"code.and.privacy" = "개인 정보 보호 정책";
"credentials.note" = "참고: 자격 증명은 장치의 Secure Enclave 내부에 저장됩니다. 우리는 그것에 접근할 수 없습니다.

<<<<<<< HEAD
GitHub에 연결하려면 암호 대신 개인 액세스 토큰을 사용해야 합니다.
소유하고 있지 않은 경우 아래 링크의 단계에 따라 새로 만드십시오:";
=======
대부분의 경우 인증을 위해 암호 대신 개인용 액세스 토큰을 사용해야 합니다. 이에 대해 자세히 알아보려면:";
>>>>>>> 222a996b
"settings.editor.font" = "편집기 글꼴";
"settings.editor.font.reset" = "기본값";

"errors.script_already_running" = "스크립트가 이미 실행 중입니다. 다른 것을 실행하기 전에 완료하십시오.";
"errors.fs.not_implemented" = "이 기능은 아직 구현되지 않았습니다.";
"errors.fs.scheme_not_registered" = "스키마가 등록되지 않았습니다.";
"errors.fs.invalid_host" = "호스트가 잘못되었습니다.";
"errors.fs.unspported_encoding" = "지원되지 않는 인코딩입니다.";
"errors.fs.unknown" = "알 수 없는 오류가 발생했습니다.";
"errors.fs.connection_failure" = "연결에 실패했습니다.";
"errors.fs.authentication_failure" = "인증에 실패했습니다.";
"errors.fs.attempting_to_copy_parent_to_child" = "부모를 자식으로 복사하려고 시도했습니다.";
"errors.fs.attempting_to_copy_oneself" = "자기 자신을 복사하려고합니다.";
"errors.fs.already_connecting_to_a_host" = "호스트에 이미 연결 중.";
"errors.source_control.authentication_failed" = "인증 실패: git 자격 증명을 구성해야 할 수 있습니다.";
"errors.source_control.clone_authentication_failed" = "인증 실패: 리포지토리 URL이 잘못되었거나 git 자격 증명을 구성해야 합니다.";
"errors.source_control.no_staged_changes" = "변경 사항이 없습니다.";
"errors.source_control.empty_commit_message" = "커밋 메시지는 비워둘 수 없습니다.";
"errors.source_control.invalid_url" = "잘못된 URL";

"file.copy" = "에게 복사..";
"file.download" = "다운로드..";
"actions.new_window" = "새창";

"remote.connecting" = "호스트에 연결";
"remote.connected" = "성공적으로 연결됨";

<<<<<<< HEAD
"source_control.pat" = "개인 액세스 토큰";
=======
"source_control.title" = "소스 제어";
"source_control.pat" = "개인 액세스 토큰";
"source_control.repository_initialized" = "저장소 초기화됨";
"source_control.commit_succeeded" = "커밋 성공";
"source_control.uploading_objects" = "개체 업로드";
"source_control.pushing_to_remote" = "원격 서버로 푸시";
"source_control.push_succeeded" = "푸시 성공";
"source_control.fetching_from_origin" = "원점에서 가져오기";
"source_control.fetch_succeeded" = "가져오기 성공";
"source_control.clone_succeeded" = "클론 성공";
"source_control.cloning_into" = "%@에 복제";
"source_control.error" = "복제 오류: %@";
"source_control.revert_succeeded" = "되돌리기 성공";
"source_control.remote_credentials" = "원격 서버 자격 증명";
"source_control.setup_your_credentials" = "git 자격 증명 설정(영어로만 제공)";
>>>>>>> 222a996b
<|MERGE_RESOLUTION|>--- conflicted
+++ resolved
@@ -213,10 +213,6 @@
 "Synchronize Changes" = "변경 사항 동기화(깃(Git) 풀 및 푸시(Pull & Push))";
 "You don't have any open editor." = "열린 편집기가 없습니다.";
 "This will pull remote changes down to your local repository and then push local commits to the upstream branch. Conflicts will be merged and overriden by the local copy." = "이는 원격 서버의 변경 사항을 로컬 저장소로 풀(Pull)한 다음에 로컬 커밋(Commit)을 원격 서버로 푸시(Push)합니다. 충돌 사항이 있으면 로컬의 복사본으로 병합(Merge) 및 덮어쓰기를 합니다.";
-<<<<<<< HEAD
-"Remote Credentials (For Git pull, push and clone)" = "원격 서버 자격 증명(깃(Git) 풀, 푸시 및 복제(Pull, Push & Clone))";
-=======
->>>>>>> 222a996b
 "User Name" = "사용자 이름";
 "Show hidden files" = "숨김 파일 표시";
 "Erase" = "지우기";
@@ -371,12 +367,7 @@
 "code.and.privacy" = "개인 정보 보호 정책";
 "credentials.note" = "참고: 자격 증명은 장치의 Secure Enclave 내부에 저장됩니다. 우리는 그것에 접근할 수 없습니다.
 
-<<<<<<< HEAD
-GitHub에 연결하려면 암호 대신 개인 액세스 토큰을 사용해야 합니다.
-소유하고 있지 않은 경우 아래 링크의 단계에 따라 새로 만드십시오:";
-=======
 대부분의 경우 인증을 위해 암호 대신 개인용 액세스 토큰을 사용해야 합니다. 이에 대해 자세히 알아보려면:";
->>>>>>> 222a996b
 "settings.editor.font" = "편집기 글꼴";
 "settings.editor.font.reset" = "기본값";
 
@@ -404,9 +395,6 @@
 "remote.connecting" = "호스트에 연결";
 "remote.connected" = "성공적으로 연결됨";
 
-<<<<<<< HEAD
-"source_control.pat" = "개인 액세스 토큰";
-=======
 "source_control.title" = "소스 제어";
 "source_control.pat" = "개인 액세스 토큰";
 "source_control.repository_initialized" = "저장소 초기화됨";
@@ -421,5 +409,4 @@
 "source_control.error" = "복제 오류: %@";
 "source_control.revert_succeeded" = "되돌리기 성공";
 "source_control.remote_credentials" = "원격 서버 자격 증명";
-"source_control.setup_your_credentials" = "git 자격 증명 설정(영어로만 제공)";
->>>>>>> 222a996b
+"source_control.setup_your_credentials" = "git 자격 증명 설정(영어로만 제공)";