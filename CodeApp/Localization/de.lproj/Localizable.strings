--- conflicted
+++ resolved
@@ -213,10 +213,6 @@
 "Synchronize Changes" = "Änderungen synchronisieren";
 "You don't have any open editor." = "Sie haben keinen offenen Editor.";
 "This will pull remote changes down to your local repository and then push local commits to the upstream branch. Conflicts will be merged and overriden by the local copy." = "Dadurch werden Remote-Änderungen in Ihr lokales Repository übertragen und lokale Commits an den Upstream-Zweig weitergeleitet. Konflikte werden von der lokalen Kopie zusammengeführt und überschrieben.";
-<<<<<<< HEAD
-"Remote Credentials (For Git pull, push and clone)" = "Remote-Anmeldeinformationen (für Git pull, push und clone)";
-=======
->>>>>>> 222a996b
 "User Name" = "Benutzername";
 "Show hidden files" = "Versteckte Dateien anzeigen";
 "Erase" = "Löschen";
@@ -371,12 +367,7 @@
 "code.and.privacy" = "Datenschutz-Bestimmungen";
 "credentials.note" = "Hinweis: Anmeldedaten werden in der Secure Enclave auf Ihrem Gerät gespeichert. Wir haben keinen Zugriff darauf.
 
-<<<<<<< HEAD
-Sie müssen ein persönliches Zugriffstoken anstelle eines Passworts verwenden, um eine Verbindung zu GitHub herzustellen.
-Befolgen Sie die Schritte im folgenden Link, um eines zu erstellen, wenn Sie noch keins besitzen:";
-=======
 In vielen Fällen müssen Sie zur Authentifizierung ein persönliches Zugriffstoken anstelle eines Kennworts verwenden. Um mehr darüber zu erfahren:";
->>>>>>> 222a996b
 "settings.editor.font" = "Editor-Schriftart";
 "settings.editor.font.reset" = "Standard";
 
@@ -404,9 +395,6 @@
 "remote.connecting" = "Verbindung zum Host herstellen";
 "remote.connected" = "Erfolgreich verbunden";
 
-<<<<<<< HEAD
-"source_control.pat" = "persönliches Zugangstoken";
-=======
 "source_control.title" = "Quellcodeverwaltung";
 "source_control.pat" = "persönliches Zugangstoken";
 "source_control.repository_initialized" = "Repository initialisiert";
@@ -421,5 +409,4 @@
 "source_control.error" = "Klonfehler: %@";
 "source_control.revert_succeeded" = "Zurücksetzen erfolgreich";
 "source_control.remote_credentials" = "Remote-Anmeldeinformationen";
-"source_control.setup_your_credentials" = "Richten Sie Ihre Git-Anmeldeinformationen ein (nur auf Englisch verfügbar)";
->>>>>>> 222a996b
+"source_control.setup_your_credentials" = "Richten Sie Ihre Git-Anmeldeinformationen ein (nur auf Englisch verfügbar)";