--- conflicted
+++ resolved
@@ -239,10 +239,6 @@
 "Synchronize Changes" = "同步远程变更 (Git pull & push)";
 "You don't have any open editor." = "当前没有打开的编辑器。";
 "This will pull remote changes down to your local repository and then push local commits to the upstream branch. Conflicts will be merged and overriden by the local copy." = "这会将远程更改拉取到本地存储库，然后将本地提交推送到远程分支。冲突将被本地副本合并和覆盖。";
-<<<<<<< HEAD
-"Remote Credentials (For Git pull, push and clone)" = "远程凭证（用于 Git pull，push 和 clone）";
-=======
->>>>>>> 222a996b
 "User Name" = "用户名";
 "Show hidden files" = "显示隐藏文件";
 "Erase" = "清除";
@@ -394,12 +390,7 @@
 "code.and.privacy" = "Code 隐私政策";
 "credentials.note" = "注意：凭据存储在您设备的 Secure Enclave 内。我们无权访问它。
 
-<<<<<<< HEAD
-您必须使用个人访问令牌而不是密码来连接到 GitHub。
-如果您没有，请按照以下链接中的步骤创建一个：";
-=======
 在许多情况下，您需要使用个人访问令牌而不是密码来进行身份验证。 要了解更多：";
->>>>>>> 222a996b
 "settings.editor.font" = "编辑器字体";
 "settings.editor.font.reset" = "重置";
 
@@ -427,9 +418,6 @@
 "remote.connecting" = "正在连接到主机";
 "remote.connected" = "连接成功";
 
-<<<<<<< HEAD
-"source_control.pat" = "个人访问令牌";
-=======
 "source_control.title" = "源码管理";
 "source_control.pat" = "个人访问令牌";
 "source_control.repository_initialized" = "存储库已初始化";
@@ -444,5 +432,4 @@
 "source_control.error" = "克隆错误: %@";
 "source_control.revert_succeeded" = "还原成功";
 "source_control.remote_credentials" = "Git 凭证";
-"source_control.setup_your_credentials" = "设置您的 git 凭据（仅提供英文版）";
->>>>>>> 222a996b
+"source_control.setup_your_credentials" = "设置您的 git 凭据（仅提供英文版）";